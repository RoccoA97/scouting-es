--- conflicted
+++ resolved
@@ -1,4 +1,3 @@
-<<<<<<< HEAD
 
 #include <ctype.h>
 #include <stdlib.h>
@@ -154,254 +153,6 @@
 	// into our host buffer (rbuf)
 	// This call will block until it is able to read the entire "size" Bytes of data.
 	//size=pad_for_16bytes(pico->GetBytesAvailable(stream1, true)) - 16;
-//	std::cout << "new pico stream call" << std::endl;
-	err = pico->ReadStream(stream1_, rbuf, size);
-	if (err < 0) {
-		//fprintf(stderr, "%s: ReadStream error: %s\n", "bitfile", PicoErrors_FullError(err, **ibuf, getPacketBufferSize()));
-		exit(-1);
-	}
-
-
-	uint32_t	*u32p = (uint32_t*) rbuf;
-
-	  	memcpy(*ibuf, rbuf, size);
-	free(rbuf);
-	return 1;
-}
-
-
-micronDAQ::micronDAQ( size_t packetBufferSize, size_t nbPacketBuffers, ctrl& control, config& conf ) :
-	InputFilter( packetBufferSize, nbPacketBuffers, control ), bitFileName (conf.getBitFileName()), loadBitFile (conf.getLoadBitFile()), 
-	packetBufferSize_ (packetBufferSize) 
-{
-	PicoDrv     *pico;
-	int size_c = getBitFileName().length();
-	char bitFileName_c[size_c + 1];
-	int err;
-	// The RunBitFile function will locate a Pico card that can run the given bit file, and is not already
-	//   opened in exclusive-access mode by another program. It requests exclusive access to the Pico card
-	//   so no other programs will try to reuse the card and interfere with us.
-	strcpy(bitFileName_c, getBitFileName().c_str());
-
-	const char* bitFileName_const = bitFileName_c;
-	if(getLoadBitFile()){
-		printf("Loading FPGA with '%s' ...\n", bitFileName_const);
-		err = RunBitFile(bitFileName_const, &pico);
-	} else{
-		err = FindPico(0x852, &pico);
-	}
-	printf("Opening streams to and from the FPGA\n");
-	stream1_ = pico->CreateStream(1);
-	if (stream1_ < 0) {
-		// All functions in the Pico API return an error code.  If that code is < 0, then you should use
-		// the PicoErrors_FullError function to decode the error message.
-		fprintf(stderr, "%s: CreateStream error: %s\n", "bitfile", PicoErrors_FullError(stream1_, 0, getPacketBufferSize()));
-		exit(-1);
-	}
-
-	setPicoDrv(pico);
-
-}
-
-void micronDAQ::setPicoDrv(PicoDrv* pico){
-	pico_ = pico; 
-}
-
-PicoDrv* micronDAQ::getPicoDrv(){
-	return pico_;
-}
-
-micronDAQ::~micronDAQ() {
-	// streams are automatically closed when the PicoDrv object is destroyed, or on program termination, but
-	//  we can also close a stream manually.
-	pico_->CloseStream(stream1_);
-}
-
-
-/**************************************************************************
- *  * Entry points are here
- *   * Overriding virtual functions
- *    */
-
-
-//Print some additional info
-void micronDAQ::print(std::ostream& out) const
-{
-}
-
-
-// Read a packet from DMA
-ssize_t micronDAQ::readInput(char **buffer, size_t bufferSize)
-{
-	// We need at least 1MB buffer
-	//	assert( bufferSize >= 1024*1024 );
-	runMicronDAQ(getPicoDrv(), buffer);
-	return getPacketBufferSize();
-}
-
-
-// Notifi the DMA that packet was processed
-void micronDAQ::readComplete(char *buffer) {
-	(void)(buffer);
-
-
-}
-=======
-
-#include <ctype.h>
-#include <stdlib.h>
-#include <string.h>
-#include <cstring>
-#include <stdio.h>
-#include <picodrv.h>
-#include <pico_errors.h>
-#include <micronDAQ.h>
-#include <system_error>
-#include <boost/multiprecision/cpp_int.hpp>
-
-using uint256_t  = boost::multiprecision::number<boost::multiprecision::cpp_int_backend<256,  256,  boost::multiprecision::unsigned_magnitude, boost::multiprecision::unchecked, void>, boost::multiprecision::et_off>;
-
-
-
-// add pad bytes to next multiple of 16 bytes
-int micronDAQ::pad_for_16bytes(int len) {
-	int pad_len = len;
-	if(len%16 !=0) {
-		pad_len = len + (16 - len%16); 
-	}
-	return pad_len;
-}
-
-// print <count> 256-bit numbers from buf
-void micronDAQ::print256(FILE *f, void *buf, int count)
-{
-	uint32_t	*u32p = (uint32_t*) buf;
-
-	for (int i=0; i < count; ++i){
-
-		fprintf(f, "0x%08x_%08x_%08x_%08x_%08x_%08x_%08x_%08x\n", u32p[8*i+7], u32p[8*i+6], u32p[8*i+5],u32p[8*i+4], u32p[8*i+3], u32p[8*i+2], u32p[8*i+1], u32p[8*i]);
-	}
-}
-
-// print <count> 256-bit numbers from buf // shifted to account for misalignment from pico stream
-void micronDAQ::print256Shifted(FILE *f, void *buf, int count)
-{
-	uint32_t	*u32p = (uint32_t*) buf;
-
-	for (int i=0; i < count; ++i){
-		//	fprintf(f, "0x%08x_%08x_%08x_%08x_%08x_%08x_%08x_%08x\n", u32p[4*i+7], u32p[4*i+6], u32p[4*i+5],u32p[4*i+4], u32p[4*i+3], u32p[4*i+2], u32p[4*i+1], u32p[4*i]);
-		unsigned int j = i+1;
-		unsigned int k = i+2;
-
-		fprintf(f, "0x%08x_%08x_%08x_%08x_%08x_%08x_%08x_%08x\n", u32p[4*i+7], u32p[4*i+6], u32p[4*i+5],u32p[4*j+4], u32p[4*j+3], u32p[4*j+2], u32p[4*j+1], u32p[4*k]);
-	}
-}
-
-// print <count> 128-bit numbers from buf
-void micronDAQ::print128(FILE *f, void *buf, int count)
-{
-	uint32_t	*u32p = (uint32_t*) buf;
-
-	for (int i=0; i < count; ++i)
-		fprintf(f, "0x%08x_%08x_%08x_%08x\n", u32p[4*i+3], u32p[4*i+2], u32p[4*i+1], u32p[4*i]);
-}
-
-const size_t micronDAQ::getPacketBufferSize(){
-	return packetBufferSize_;
-}
-const bool micronDAQ::getLoadBitFile(){
-	return loadBitFile;
-}
-
-const std::string micronDAQ::getBitFileName(){
-	return bitFileName;
-}
-
-int micronDAQ::runMicronDAQ(PicoDrv *pico, char **ibuf)
-{
-	int         err, i, j, stream1, stream2;
-	uint32_t    *rbuf2, *rbuf, *wbuf, u32, addr;
-	size_t	size;
-	//	char        ibuf[getPacketBufferSize()];
-	//char        ibuf[1048576];
-	//PicoDrv     *pico;
-
-
-	// Data goes out to the FPGA on WriteStream ID 1 and comes back to the host on ReadStream ID 1
-	// the following function call (CreateStream) opens stream ID 1
-
-	// Pico streams come in two flavors: 4Byte wide, 16Byte wide (equivalent to 32bit, 128bit respectively)
-	// However, all calls to ReadStream and WriteStream must be 16Byte aligned (even for 4B wide streams)
-	//
-	// Now allocate 16B aligned space for read and write stream buffers
-	//
-	// Similarily, the size of the call, in bytes, must also be a multiple of 16Bytes. So check and pad
-	// to next 16Byte multiple
-	//size = 1048576 * sizeof(uint32_t);
-	//size = 16384 * sizeof(uint32_t);
-	//size = getPacketBufferSize() * sizeof(uint32_t);
-	size = getPacketBufferSize();
-	//size = pad_for_16bytes(size);
-	//std::cout << sf (rbuf == NULL || err) {ize << std::endl;
-	if (malloc) {
-		/*	err = posix_memalign((void**)&wbuf, 16, size);
-			if (wbuf == NULL || err) {
-			fprintf(stderr, "%s: posix_memalign could not allocate array of %zd bytes for write buffer\n", "bitfile", size);
-			exit(-1);
-			}*/
-		err = posix_memalign((void**)&rbuf, 32, size);
-	//	err = posix_memalign((void**)&rbuf2, 16, size);
-		if (rbuf == NULL || err) {
-			fprintf(stderr, "%s: posix_memalign could not allocate array of %zd bytes for read buffer\n", "bitfile", size);
-			exit(-1);
-		}
-	} else {
-		printf("%s: malloc failed\n", "bitfile");
-		exit(-1);
-	}
-
-
-	// clear our read buffer to prepare for the read.
-
-	// After we wrote some data to the FPGA, we expect the FPGA to operate upon that data and place
-	// some results into an output stream.
-	//
-	// As with WriteStream, a ReadStream will block until all data is returned from the FPGA to the host.
-	//
-	// A user application will either have a deterministic amount of results, or a non-deterministic amount. 
-	// - When a non-deterministic amount of results are expected, and given the blocking nature of the ReadStream,
-	//   a user should use the GetBytesAvailable() call to determine the amount of data available for retrieval.
-	// - When a deterministic amount of results is expected, a user can skip the performance impacting
-	//   GetBytesAvailable() call and request the full amount of results. The user could also call ReadStream()
-	//   iteratively, without GetBytesAvailable(), in which case getting smaller chunks of results may allow
-	//   additional processing of the data on the host while the FPGA generates more results. 
-	//   Either approach works, and should be kept in mind when tuning performance of your application.
-	//
-	// In the example below we use the GetBytesAvailable() call as an example. However since the StreamLoopback 
-	// firmware returns exactly 1 piece of output data for every 1 piece of input data that it receives this
-	// is not really necessary.
-	//
-	// All we have done thus far (after the call to WriteStream) is to clear out a buffer.
-	// However, by calling GetBytesAvailable, we will see that the FPGA has already processed some of that 
-	// data and placed it into an output stream.
-	//i = pico->GetBytesAvailable(stream1_, true /* reading */);
-	//j = pico->GetBytesAvailable(stream2, true /* reading */);
-	/*	if (i < 0){
-		fprintf(stderr, "%s: GetBytesAvailable error: %s\n", "bitfile", PicoErrors_FullError(i, ibuf, sizeof(ibuf)));
-		exit(-1);
-		}
-		if (j < 0){
-		fprintf(stderr, "%s: GetBytesAvailable error: %s\n", "bitfile", PicoErrors_FullError(j, ibuf, sizeof(ibuf)));
-		exit(-1);
-		}
-		*/
-
-
-	// Here is where we actually call ReadStream
-	// This reads "size" number of bytes of data from the output stream specified by our stream handle (e.g. 'stream') 
-	// into our host buffer (rbuf)
-	// This call will block until it is able to read the entire "size" Bytes of data.
-	//size=pad_for_16bytes(pico->GetBytesAvailable(stream1, true)) - 16;
 	std::cout << "new pico stream call" << std::endl;
 	err = pico->ReadStream(stream1_, rbuf, size);
 	if (err < 0) {
@@ -525,5 +276,4 @@
 	//	throw std::system_error(errno, std::system_category(), "Cannot complete WZ DMA read");
 	//	}
 
-}
->>>>>>> 95595312
+}